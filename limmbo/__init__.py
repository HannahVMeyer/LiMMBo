--- conflicted
+++ resolved
@@ -1,9 +1,3 @@
-
-<<<<<<< HEAD
-__version__ = "0.1.5"
-=======
->>>>>>> bee90e2d
-
 from .testit import test
 from . import core
 from . import io
@@ -12,4 +6,4 @@
 from . import bin
 
 __all__ = ['test', 'core', 'io', 'utils', 'plot', 'bin']
-__version__ = "0.1.4"+__version__ = "0.1.5"